--- conflicted
+++ resolved
@@ -19,13 +19,8 @@
 /// to such sessions, which is why this is the main notificator type.
 pub struct Notificator<'a, T: Timestamp, D: 'a = ()> {
     frontiers: &'a [&'a MutableAntichain<T>],
-<<<<<<< HEAD
     inner: &'a mut FrontierNotificator<T, D>,
-    logging: &'a Logger,
-=======
-    inner: &'a mut FrontierNotificator<T>,
     logging: &'a Option<Logger>,
->>>>>>> 175090c1
 }
 
 impl<'a, T: Timestamp, D> Notificator<'a, T, D> {
@@ -34,14 +29,9 @@
     /// This is more commonly accomplished using `input.monotonic(frontiers)`.
     pub fn new(
         frontiers: &'a [&'a MutableAntichain<T>],
-<<<<<<< HEAD
         inner: &'a mut FrontierNotificator<T, D>,
-        logging: &'a Logger) -> Self {
-=======
-        inner: &'a mut FrontierNotificator<T>,
         logging: &'a Option<Logger>) -> Self {
 
->>>>>>> 175090c1
         inner.make_available(frontiers);
 
         Notificator {
@@ -96,13 +86,10 @@
     /// representing how many capabilities were requested for that specific timestamp.
     #[inline]
     pub fn for_each<F: FnMut(Capability<T>, u64, &mut Notificator<T>)>(&mut self, mut logic: F) {
-<<<<<<< HEAD
-        while let Some((cap, _data)) = self.next() {
-            self.logging.when_enabled(|l| l.log(::logging::TimelyEvent::GuardedProgress(
-                ::logging::GuardedProgressEvent { is_start: true })));
-            logic(cap, 1, self);
-            self.logging.when_enabled(|l| l.log(::logging::TimelyEvent::GuardedProgress(
-                ::logging::GuardedProgressEvent { is_start: false })));
+        while let Some((cap, data)) = self.next() {
+            self.logging.as_ref().map(|l| l.log(::logging::GuardedProgressEvent { is_start: true }));
+            logic(cap, data.len() as u64, self);
+            self.logging.as_ref().map(|l| l.log(::logging::GuardedProgressEvent { is_start: false }));
         }
     }
 }
@@ -117,14 +104,14 @@
     /// # Examples
     /// ```
     /// use timely::dataflow::operators::ToStream;
-    /// use timely::dataflow::operators::generic::unary::Unary;
+    /// use timely::dataflow::operators::Operator;
     /// use timely::dataflow::channels::pact::Pipeline;
     ///
     /// timely::example(|scope| {
     ///     (0..10).to_stream(scope)
     ///            .unary_notify(Pipeline, "example", Vec::new(), |input, output, notificator| {
     ///                input.for_each(|cap, data| {
-    ///                    output.session(&cap).give_content(data);
+    ///                    output.session(&cap).give_vec(&mut data.replace(Vec::new()));
     ///                    let mut time = cap.time().clone();
     ///                    time.inner += 1;
     ///                    notificator.notify_at(cap.delayed(&time));
@@ -147,17 +134,9 @@
     #[inline]
     pub fn for_each_data<F: FnMut(Capability<T>, Vec<D>, &mut Self)>(&mut self, mut logic: F) {
         while let Some((cap, data)) = self.next() {
-            self.logging.when_enabled(|l| l.log(::logging::TimelyEvent::GuardedProgress(
-                ::logging::GuardedProgressEvent { is_start: true })));
+            self.logging.as_ref().map(|l| l.log(::logging::GuardedProgressEvent { is_start: true }));
             logic(cap, data, self);
-            self.logging.when_enabled(|l| l.log(::logging::TimelyEvent::GuardedProgress(
-                ::logging::GuardedProgressEvent { is_start: false })));
-=======
-        while let Some((cap, count)) = self.next() {
-            self.logging.as_ref().map(|l| l.log(::logging::GuardedProgressEvent { is_start: true }));
-            logic(cap, count, self);
             self.logging.as_ref().map(|l| l.log(::logging::GuardedProgressEvent { is_start: false }));
->>>>>>> 175090c1
         }
     }
 }
@@ -270,28 +249,16 @@
 ///         let (in2_handle, in2) = scope.new_input();
 ///         in1.binary_frontier(&in2, Pipeline, Pipeline, "example", |mut _default_cap, _info| {
 ///             let mut notificator = FrontierNotificator::new();
-<<<<<<< HEAD
 ///             move |input1, input2, output| {
 ///                 while let Some((time, data)) = input1.next() {
-///                     notificator.notify_at_data(time.retain(), data.drain(..));
+///                     let mut vector1 = Vec::new();
+///                     data.swap(&mut vector1);
+///                     notificator.notify_at_data(time.retain(), vector1);
 ///                 }
 ///                 while let Some((time, data)) = input2.next() {
-///                     notificator.notify_at_data(time.retain(), data.drain(..));
-=======
-///             let mut stash = HashMap::new();
-///             let mut vector1 = Vec::new();
-///             let mut vector2 = Vec::new();
-///             move |input1, input2, output| {
-///                 while let Some((time, data)) = input1.next() {
-///                     data.swap(&mut vector1);
-///                     stash.entry(time.time().clone()).or_insert(Vec::new()).extend(vector1.drain(..));
-///                     notificator.notify_at(time.retain());
-///                 }
-///                 while let Some((time, data)) = input2.next() {
+///                     let mut vector2 = Vec::new();
 ///                     data.swap(&mut vector2);
-///                     stash.entry(time.time().clone()).or_insert(Vec::new()).extend(vector2.drain(..));
-///                     notificator.notify_at(time.retain());
->>>>>>> 175090c1
+///                     notificator.notify_at_data(time.retain(), vector2);
 ///                 }
 ///                 notificator.for_each_data(&[input1.frontier(), input2.frontier()], |time, mut data, _| {
 ///                     output.session(&time).give_iterator(data.drain(..));
@@ -448,11 +415,7 @@
     /// This implementation can be emulated with judicious use of `make_available` and `notify_at_frontiered`,
     /// in the event that `Notificator` provides too restrictive an interface.
     #[inline]
-<<<<<<< HEAD
-    pub fn monotonic<'a>(&'a mut self, frontiers: &'a [&'a MutableAntichain<T>], logging: &'a Logger) -> Notificator<'a, T, D> {
-=======
-    pub fn monotonic<'a>(&'a mut self, frontiers: &'a [&'a MutableAntichain<T>], logging: &'a Option<Logger>) -> Notificator<'a, T> {
->>>>>>> 175090c1
+    pub fn monotonic<'a>(&'a mut self, frontiers: &'a [&'a MutableAntichain<T>], logging: &'a Option<Logger>) -> Notificator<'a, T, D> {
         Notificator::new(frontiers, self, logging)
     }
 
@@ -520,7 +483,7 @@
     ///                let mut notificator = FrontierNotificator::new();
     ///                move |input, output| {
     ///                    input.for_each(|cap, data| {
-    ///                        output.session(&cap).give_content(data);
+    ///                        output.session(&cap).give_vec(&mut data.replace(Vec::new()));
     ///                        let mut time = cap.time().clone();
     ///                        time.inner += 1;
     ///                        notificator.notify_at(cap.delayed(&time));
