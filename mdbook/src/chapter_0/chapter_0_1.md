--- conflicted
+++ resolved
@@ -1,10 +1,6 @@
 ## An example
 
-<<<<<<< HEAD
-Timely dataflow means to capture a large number of idioms, and so it is a bit tricky to wrap together one example that shows off all of its features, but let's look at something that shows of some core functionality to give a taste.
-=======
-Timely dataflow means to capture a large number of idioms, and so it is a bit tricky to wrap together an example that shows off all of its features, but let's look at something that shows off some core functionality to give a taste.
->>>>>>> 3d26538d
+Timely dataflow means to capture a large number of idioms, and so it is a bit tricky to wrap together one example that shows off all of its features, but let's look at something that shows off some core functionality to give a taste.
 
 The following complete program initializes a timely dataflow computation, in which participants can supply a stream of numbers which are exchanged between the workers based on their value. Workers print to the screen when they see numbers. You can also find this as [`examples/hello.rs`](https://github.com/frankmcsherry/timely-dataflow/blob/master/examples/hello.rs) in the [timely dataflow repository](https://github.com/frankmcsherry/timely-dataflow/tree/master/examples).
 
