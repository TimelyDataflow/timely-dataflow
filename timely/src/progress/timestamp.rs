//! A partially ordered measure of progress at each timely dataflow location.

use std::fmt::Debug;
use std::any::Any;
use std::default::Default;
use std::hash::Hash;

use crate::ExchangeData;
use crate::order::PartialOrder;

/// A composite trait for types that serve as timestamps in timely dataflow.
<<<<<<< HEAD
///
/// By implementing this trait, you promise that the type's [PartialOrder] implementation
/// is compatible with [Ord], such that if `a.less_equal(b)` then `a <= b`.
pub trait Timestamp: Clone+Eq+PartialOrder+Debug+Send+Any+Data+Hash+Ord {
=======
pub trait Timestamp: Clone+Eq+PartialOrder+Debug+Send+Any+ExchangeData+Hash+Ord {
>>>>>>> 9579b192
    /// A type summarizing action on a timestamp along a dataflow path.
    type Summary : PathSummary<Self> + 'static;
    /// A unique minimum value in our partial order, suitable as a default.
    fn minimum() -> Self;
}

/// A summary of how a timestamp advances along a timely dataflow path.
pub trait PathSummary<T> : Clone+'static+Eq+PartialOrder+Debug+Default {
    /// Advances a timestamp according to the timestamp actions on the path.
    ///
    /// The path may advance the timestamp sufficiently that it is no longer valid, for example if
    /// incrementing fields would result in integer overflow. In this case, `results_in` should
    /// return `None`.
    ///
    /// The `feedback` operator, apparently the only point where timestamps are actually incremented
    /// in computation, uses this method and will drop messages with timestamps that when advanced
    /// result in `None`. Ideally, all other timestamp manipulation should behave similarly.
    ///
    /// This summary's partial order is expected to be compatible with the partial order of [T],
    /// in the sense that if `s1.less_equal(s2)`, then `s1.results_in(&t)` is less than or equal to
    /// `s2.results_in(&t)`.
    ///
    /// Note that `Self::default()` is expected to behave as an "empty" or "noop" summary, such that
    /// `Self::default().results_in(&t) == Some(t)`.
    ///
    /// # Examples
    /// ```
    /// use timely::progress::timestamp::PathSummary;
    ///
    /// let timestamp = 3;
    ///
    /// let summary1 = 5;
    /// let summary2 = usize::MAX - 2;
    ///
    /// assert_eq!(summary1.results_in(&timestamp), Some(8));
    /// assert_eq!(summary2.results_in(&timestamp), None);
    /// ```
    fn results_in(&self, src: &T) -> Option<T>;
    /// Composes this path summary with another path summary.
    ///
    /// It is possible that the two composed paths result in an invalid summary, for example when
    /// integer additions overflow. If it is correct that all timestamps moved along these paths
    /// would also result in overflow and be discarded, `followed_by` can return `None`. It is very
    /// important that this not be used casually, as this does not prevent the actual movement of
    /// data.
    ///
    /// Calling `results_in` on the composed summary should behave the same as though the two
    /// summaries were applied to the argument in order.
    ///
    /// # Examples
    /// ```
    /// use timely::progress::timestamp::PathSummary;
    ///
    /// let summary1 = 5;
    /// let summary2 = usize::MAX - 3;
    ///
    /// assert_eq!(summary1.followed_by(&summary2), None);
    ///
    /// let time = 10;
    /// let summary2 = 15;
    /// assert_eq!(
    ///     // Applying the composed summary...
    ///     summary1.followed_by(&summary2).and_then(|s| s.results_in(&time)),
    ///     // ...has the same result as applying the two summaries in sequence.
    ///     summary1.results_in(&time).and_then(|t| summary2.results_in(&t)),
    /// );
    ///
    /// ```
    fn followed_by(&self, other: &Self) -> Option<Self>;
}

impl Timestamp for () { type Summary = (); fn minimum() -> Self { }}
impl PathSummary<()> for () {
    #[inline] fn results_in(&self, _src: &()) -> Option<()> { Some(()) }
    #[inline] fn followed_by(&self, _other: &()) -> Option<()> { Some(()) }
}

/// Implements [`Timestamp`] and [`PathSummary`] for types with a `checked_add` method.
macro_rules! implement_timestamp_add {
    ($($index_type:ty,)*) => (
        $(
            impl Timestamp for $index_type {
                type Summary = $index_type;
                fn minimum() -> Self { Self::MIN }
            }
            impl PathSummary<$index_type> for $index_type {
                #[inline]
                fn results_in(&self, src: &$index_type) -> Option<$index_type> { self.checked_add(*src) }
                #[inline]
                fn followed_by(&self, other: &$index_type) -> Option<$index_type> { self.checked_add(*other) }
            }
        )*
    )
}

implement_timestamp_add!(usize, u128, u64, u32, u16, u8, isize, i128, i64, i32, i16, i8,);

impl Timestamp for ::std::time::Duration {
    type Summary = ::std::time::Duration;
    fn minimum() -> Self { ::std::time::Duration::new(0, 0) }
}
impl PathSummary<::std::time::Duration> for ::std::time::Duration {
    #[inline]
    fn results_in(&self, src: &::std::time::Duration) -> Option<::std::time::Duration> { self.checked_add(*src) }
    #[inline]
    fn followed_by(&self, other: &::std::time::Duration) -> Option<::std::time::Duration> { self.checked_add(*other) }
}

pub use self::refines::Refines;
mod refines {

    use crate::progress::Timestamp;

    /// Conversion between pointstamp types.
    ///
    /// This trait is central to nested scopes, for which the inner timestamp must be
    /// related to the outer timestamp. These methods define those relationships.
    ///
    /// It would be ideal to use Rust's From and Into traits, but they seem to be messed
    /// up due to coherence: we can't implement `Into` because it induces a from implementation
    /// we can't control.
    pub trait Refines<T: Timestamp> : Timestamp {
        /// Converts the outer timestamp to an inner timestamp.
        fn to_inner(other: T) -> Self;
        /// Converts the inner timestamp to an outer timestamp.
        fn to_outer(self) -> T;
        /// Summarizes an inner path summary as an outer path summary.
        ///
        /// It is crucial for correctness that the result of this summarization's `results_in`
        /// method is equivalent to `|time| path.results_in(time.to_inner()).to_outer()`, or
        /// at least produces times less or equal to that result.
        fn summarize(path: <Self as Timestamp>::Summary) -> <T as Timestamp>::Summary;
    }

    /// All types "refine" themselves,
    impl<T: Timestamp> Refines<T> for T {
        fn to_inner(other: T) -> T { other }
        fn to_outer(self) -> T { self }
        fn summarize(path: <T as Timestamp>::Summary) -> <T as Timestamp>::Summary { path }
    }

    /// Implements `Refines<()>` for most types.
    ///
    /// We have a macro here because a blanket implement would conflict with the "refines self"
    /// blanket implementation just above. Waiting on specialization to fix that, I guess.
    macro_rules! implement_refines_empty {
        ($($index_type:ty,)*) => (
            $(
                impl Refines<()> for $index_type {
                    fn to_inner(_: ()) -> $index_type { Default::default() }
                    fn to_outer(self) -> () { }
                    fn summarize(_: <$index_type as Timestamp>::Summary) -> () { }
                }
            )*
        )
    }

    implement_refines_empty!(usize, u128, u64, u32, u16, u8, isize, i128, i64, i32, i16, i8, ::std::time::Duration,);
}<|MERGE_RESOLUTION|>--- conflicted
+++ resolved
@@ -9,14 +9,10 @@
 use crate::order::PartialOrder;
 
 /// A composite trait for types that serve as timestamps in timely dataflow.
-<<<<<<< HEAD
 ///
 /// By implementing this trait, you promise that the type's [PartialOrder] implementation
 /// is compatible with [Ord], such that if `a.less_equal(b)` then `a <= b`.
-pub trait Timestamp: Clone+Eq+PartialOrder+Debug+Send+Any+Data+Hash+Ord {
-=======
 pub trait Timestamp: Clone+Eq+PartialOrder+Debug+Send+Any+ExchangeData+Hash+Ord {
->>>>>>> 9579b192
     /// A type summarizing action on a timestamp along a dataflow path.
     type Summary : PathSummary<Self> + 'static;
     /// A unique minimum value in our partial order, suitable as a default.
