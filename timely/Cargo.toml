[package]

name = "timely"
version = "0.18.1"
authors = ["Frank McSherry <fmcsherry@me.com>"]
readme = "../README.md"
edition.workspace = true
description = "A low-latency data-parallel dataflow system in Rust"

# These URLs point to more information about the repository
documentation = "https://docs.rs/timely/"
homepage = "https://github.com/TimelyDataflow/timely-dataflow"
repository = "https://github.com/TimelyDataflow/timely-dataflow.git"
keywords = ["timely", "dataflow"]
license = "MIT"

[features]
default = ["getopts"]
getopts = ["dep:getopts", "timely_communication/getopts"]

[dependencies]
<<<<<<< HEAD
getopts = { version = "0.2.14", optional = true }
=======
columnar = { workspace = true }
columnation = "0.1"
getopts-dep = { package = "getopts", version = "0.2.21", optional = true }
>>>>>>> 6bba5fe5
bincode = { version = "1.0" }
byteorder = "1.5"
serde = { version = "1.0", features = ["derive"] }
timely_bytes = { path = "../bytes", version = "0.13" }
timely_logging = { path = "../logging", version = "0.13" }
timely_communication = { path = "../communication", version = "0.17", default-features = false }
timely_container = { path = "../container", version = "0.14" }
crossbeam-channel = "0.5"
smallvec = { version = "1.13.2", features = ["serde", "const_generics"] }

[dev-dependencies]
bytemuck = "1.18.0"
rand = { version = "0.8", features = ["small_rng"] }<|MERGE_RESOLUTION|>--- conflicted
+++ resolved
@@ -19,13 +19,9 @@
 getopts = ["dep:getopts", "timely_communication/getopts"]
 
 [dependencies]
-<<<<<<< HEAD
-getopts = { version = "0.2.14", optional = true }
-=======
 columnar = { workspace = true }
 columnation = "0.1"
-getopts-dep = { package = "getopts", version = "0.2.21", optional = true }
->>>>>>> 6bba5fe5
+getopts = { version = "0.2.21", optional = true }
 bincode = { version = "1.0" }
 byteorder = "1.5"
 serde = { version = "1.0", features = ["derive"] }
